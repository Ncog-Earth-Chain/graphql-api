--- conflicted
+++ resolved
@@ -836,7 +836,6 @@
 	return db.EstimateCount(db.client.Database(db.dbName).Collection(coTransactions))
 }
 
-<<<<<<< HEAD
 func (db *PostgreSQLBridge) TransactionsCount() (int64, error) {
 	var count int64
 	query := "SELECT COUNT(*) FROM transactions"
@@ -847,26 +846,6 @@
 	return count, nil
 }
 
-=======
-// TransactionsCount returns the number of transactions stored in the PostgreSQL database.
-func (db *PostgreSQLBridge) TransactionsCount() (uint64, error) {
-    var count uint64
-
-    // Query to count the number of transactions
-    query := `SELECT COUNT(*) FROM transactions`
-
-    // Execute the query
-    err := db.db.QueryRow(query).Scan(&count)
-    if err != nil {
-        db.log.Errorf("failed to count transactions: %s", err.Error())
-        return 0, err
-    }
-
-    return count, nil
-}
-
-
->>>>>>> 9d5371ad
 // Transactions pulls list of transaction hashes starting on the specified cursor.
 func (db *MongoDbBridge) Transactions(cursor *string, count int32, filter *bson.D) (*types.TransactionList, error) {
 	// nothing to load?
